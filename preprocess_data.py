#!/usr/bin/env python3

import itertools
import os
import pickle
from datetime import date
from enum import Enum
from pathlib import Path

from network import Weight

import networkx as nx
import pandas as pd

# Matching dictionary for team names between events and tracking data
TEAM_NAMES = {
    "Canada": "Olympic (Women) - Canada",
    "USA": "Olympic (Women) - United States",
    "Finland": "Olympic (Women) - Finland",
    "ROC": "Olympic (Women) - Olympic Athletes from Russia",
    "Switzerland": "Olympic (Women) - Switzerland",
}
TRACKING_DIR = "external/Big-Data-Cup-2022/data"
PBP_DIR = "external/Big-Data-Cup-2022/data"
PLAY_BY_PLAY_DATA_FILE = "pxp_womens_oly_2022_v2.csv"
POWER_PLAY_INFO_FILE = "pp_info.csv"
MAX_PENALTY_NUMBER = 8  # Determined from file.
GAMES = [
    "2022-02-08 Canada at USA",
    "2022-02-08 ROC at Finland",
    "2022-02-12 Switzerland at ROC",
    "2022-02-14 Switzerland at Canada",
    "2022-02-14 USA at Finland",
    "2022-02-16 Switzerland at Finland",
]

DATA_PATH = "./data/networks/passing"


def main():
    dir = Path(DATA_PATH)
    dir.mkdir(parents=True, exist_ok=True)  # Create directory if it does not exist

    # Generate some combinations of potential networks.
    # Some of them do not make sense, but build_networks returns None in that case
    # e.g. Venue.HOME, Situation.POWER_PLAY, PowerPlay(1) but Venue.HOME is PENALTY_KILL in that Power Play.
    for game, venue, (situation, pp) in itertools.product(
        GAMES,
        [Venue.HOME, Venue.AWAY],
        [(Situation.REGULAR, None)]
        + [(Situation.POWER_PLAY, PowerPlay(penalty_no)) for penalty_no in range(1, MAX_PENALTY_NUMBER + 1)]
        + [(Situation.PENALTY_KILL, PowerPlay(penalty_no)) for penalty_no in range(1, MAX_PENALTY_NUMBER + 1)],
    ):
        res = build_networks(Game(game), venue=venue, situation=situation, pp=pp)
        if res is None:
            continue

        match (game, pp):
            # These two result in 6 on 4 situations instead of 5 on 4
            case ("2022-02-14 USA at Finland", PowerPlay(penalty_no=4)):
                continue
            case ("2022-02-08 Canada at USA", PowerPlay(penalty_no=7)):
                continue

        nw = res["position_pass_network"]
        nw = process_graph_for_analysis(nw)

        match situation:
            case Situation.REGULAR:
                file = Path(f"{game}_reg_{venue.value}.pickle")
            case Situation.POWER_PLAY:
                file = Path(f"{game}_{pp.penalty_no}_pp_{venue.value}.pickle")
            case Situation.PENALTY_KILL:
                file = Path(f"{game}_{pp.penalty_no}_pk_{venue.value}.pickle")

        with open(dir / file, "wb") as f:
            pickle.dump(nw, f)


def directed_to_undirected(digraph):
    # From: https://stackoverflow.com/questions/56169907/networkx-change-weighted-directed-graph-to-undirected
    # Yes, I couldn't be bothered to write this simple loop myself
    graph = digraph.to_undirected()
    for node in digraph:
        for ngbr in nx.neighbors(digraph, node):
            if node in nx.neighbors(digraph, ngbr):
                graph.edges[node, ngbr]["n_passes"] = (
                    digraph.edges[node, ngbr]["n_passes"] + digraph.edges[ngbr, node]["n_passes"]
                )
    return graph


def process_graph_for_analysis(G: nx.Graph | nx.DiGraph, make_undirected: bool = False):
    # Do not make undirected by default
    # TODO: I am not sure what makes more sense for our analysis; Haka generally considered the graph as directed; so, put it behind a flag for now
    if make_undirected:
        G = directed_to_undirected(G)

    # Remove the Goalie as he is rarely involved in passes
    try:
        G.remove_node("Goalie")
    except nx.NetworkXError:
        pass

    # Remove loops because they conceptually do not make sense for our analyses
    for u in G.nodes:
        try:
            G.remove_edge(u, u)
        except nx.NetworkXError:
            pass

    # Now, after removing other stuff, normalise edge weights.
    total_passes = sum(w for (_, _, w) in G.edges.data("n_passes"))

    for u, v, n_passes in G.edges.data("n_passes"):
        # For convenience, add multiple "distance" measures to edge.
        G.edges[u, v][Weight.N_PASSES.value] = n_passes
        G.edges[u, v][Weight.REL_PASSES.value] = n_passes / total_passes
        # NOTE: Distance measures are arguably not very meaningful.
        G.edges[u, v][Weight.REC_DISTANCE.value] = total_passes / n_passes

    return G


class Venue(Enum):
    HOME = "home"
    AWAY = "away"


class Situation(Enum):
    REGULAR = "5 on 5"
    POWER_PLAY = "5 on 4"
    PENALTY_KILL = "4 on 5"


class Game:
    def __init__(self, game):
        [dt, away, _, home] = game.split(" ")
        self.game = game
        self.home = TEAM_NAMES[home]
        self.away = TEAM_NAMES[away]
        self.date = date.fromisoformat(dt)

    @property
    def game_date(self):
        return f"{self.date.day}/{self.date.month}/{self.date.year}"

    @property
    def roster_file(self):
        return os.path.join(TRACKING_DIR, self.game, f"{self.game} roster.csv")


class PowerPlay:
    __match_args__ = "penalty_no"

    def __init__(self, penalty_no):
        self.penalty_no = penalty_no

    def __eq__(self, other):
        """Overrides the default implementation"""
        if isinstance(other, PowerPlay):
            return self.penalty_no == other.penalty_no

        return False


def build_networks(
    game: Game,
    venue: Venue = Venue.HOME,
    situation: Situation | None = Situation.REGULAR,
    pp: PowerPlay | None = None,
    play_by_play_data=pd.read_csv(os.path.join(TRACKING_DIR, PLAY_BY_PLAY_DATA_FILE)),
    power_play_info=pd.read_csv(os.path.join(PBP_DIR, POWER_PLAY_INFO_FILE), comment="#"),
):
    """Parameters allow for creating different pass networks.

    Default parameters create the passing network in 5 on 5 situations of the home team.

    """
    roster_info = pd.read_csv(game.roster_file, index_col=0)
    events = play_by_play_data[play_by_play_data["game_date"] == game.game_date]

<<<<<<< HEAD
    # This is the team we are interested in.
    venue_team = game.home if venue == Venue.HOME else game.away

    # Only take events of team we want.
    events = events[events["team_name"] == venue_team]

    # Filter for situations we want.
    events = events[events["situation_type"] == situation.value]
=======
    events = events[(events["event"] == "Play") | (events["event"] == "Shot")]

    if situation is not None:
        events = events[events["situation_type"] == situation.value]
>>>>>>> c7d2934c

    if pp is not None:
        # Find the unique* row in power_play_info corresponding to the current game and penalty_number in pp.
        # If it does not exist; just return None because there is no network to build.
        try:
            pp_info = power_play_info[
                (power_play_info["game_name"] == game.game) & (power_play_info["penalty_number"] == pp.penalty_no)
            ].iloc[0]
        except IndexError:
            return None

        # This is the team in power play
        pp_team = pp_df["pp_team_name"]
        # NOTE: These do not get passed as integers for some reason; and that makes me a bit worried.

        # Two cases are valid:
        # - PP Network and (venue_team == pp_team)
        # - PK Network and (venue_team != pp_team)
        # Any other situation, return None
        match (situation, venue_team, pp_team):
            case (Situation.POWER_PLAY, a, b) if a == b:
                pass
            case (Situation.PENALTY_KILL, a, b) if a != b:
                pass
            case _:
                return None

        # NOTE: Wrote custom logic to determine plays that happen as part of a PP because the time calculation stuff from the Data_Clean.ipynb notebook did not seem to work correctly; maybe I just made a mistake though.
<<<<<<< HEAD
        if pp_df["start_period"] != pp_df["end_period"]:
            # Take events that are either in the start_period and the clock is below the PP (clock is counting down)
            events = events[
                (
                    (events["period"] == pp_df["start_period"])
                    & (pp_df["start_game_clock_seconds"] >= events["clock_seconds"])
                )
                # or events in the end_period with the clock above the end time of the PP
                | (
                    (events["period"] == pp_df["end_period"])
                    & (events["clock_seconds"] >= pp_df["end_game_clock_seconds"])
=======
        if pp_info["start_period"] != pp_info["end_period"]:
            # Take events that are either in the start_period and the clock is below the PP (clock is counting down)
            events = events[
                (
                    (events["period"] == pp_info["start_period"])
                    & (pp_info["start_game_clock_seconds"] >= events["clock_seconds"])
                )
                # or events in the end_period with the clock above the end time of the PP
                | (
                    (events["period"] == pp_info["end_period"])
                    & (events["clock_seconds"] >= pp_info["end_game_clock_seconds"])
>>>>>>> c7d2934c
                )
            ]

        else:
            # Take events in the same period (start_period == end_period except for the one exception)
            # and PP-Start above current time and PP-END below current time
            events = events[
<<<<<<< HEAD
                (events["period"] == pp_df["start_period"])
                & (pp_df["start_game_clock_seconds"] >= events["clock_seconds"])
                & (events["clock_seconds"] >= pp_df["end_game_clock_seconds"])
=======
                (events["period"] == pp_info["start_period"])
                & (pp_info["start_game_clock_seconds"] >= events["clock_seconds"])
                & (events["clock_seconds"] >= pp_info["end_game_clock_seconds"])
>>>>>>> c7d2934c
            ]

    passes = events[(events["event"] == "Play") & (events["event_successful"] == "t")]
    passes = passes.join(roster_info, on="player_name").join(roster_info, on="player_name_2", rsuffix="_2")
    passes = passes.loc[:, ["team_name", "player_name", "position", "player_name_2", "position_2"]]

<<<<<<< HEAD
    shots = events[events["event"] == "Shot"]
=======
    n_shots = events[events["event"] == "Shot"].shape[0]
>>>>>>> c7d2934c

    def create_graph(factor):
        # factor is either "position" or "player_name"
        passes_by_factor = passes.loc[:, [factor, f"{factor}_2"]].value_counts().reset_index()

        graph = nx.DiGraph(
            passes_by_factor.apply(
                lambda row: (
                    row[factor],
                    row[f"{factor}_2"],
                    {"n_passes": row["count"]},
                ),
                axis=1,
            ),
            n_shots=n_shots,
            game=game.game,
            venue=venue.value,
            pp_no=pp.penalty_no if pp is not None else None,
            name=f"{game.game}_{venue.value}_{f'pp{pp.penalty_no}' if pp is not None else 'regular'}",
            game=game,
            pp=pp,
            n_shots=len(shots),
        )
        return graph

    return {
        "position_pass_network": create_graph("position"),
        "player_pass_network": create_graph("player_name"),
    }


def calculate_time(
    game: Game,
    pps: list[PowerPlay] | None = None,
    play_by_play_data=pd.read_csv(os.path.join(TRACKING_DIR, PLAY_BY_PLAY_DATA_FILE)),
    power_play_info=pd.read_csv(os.path.join(PBP_DIR, POWER_PLAY_INFO_FILE), comment="#"),
):
    """Calculate total time in seconds passed in game during power_plays in pps.  If pps is None, return time during regular play."""
    total_time = 3 * 20 * 60  # 3 periods of 20min in seconds
    power_play_info = power_play_info[power_play_info["game_name"] == game.game]
    power_play_info = power_play_info.loc[:, ["penalty_number", "start_game_clock_seconds", "end_game_clock_seconds"]]

    if pps is not None:
        power_play_info = power_play_info[power_play_info["penalty_number"].isin([pp.penalty_no for pp in pps])]

    def pp_time(pp):
        start = pp["start_game_clock_seconds"]
        end = pp["end_game_clock_seconds"]
        # NOTE: Man könnte auch bei beiden noch -1 machen.
        if start >= end:
            return start - end
        else:
            return start + (20 * 60 - end)

    pp_total_time = power_play_info.apply(pp_time, axis="columns").sum()

    if pps is not None:
        return pp_total_time
    else:
        return total_time - pp_total_time  # regular_time


def read_networks(situation: Situation) -> list:
    match situation:
        case Situation.REGULAR:
            files = Path(DATA_PATH).glob("*reg*")
        case Situation.POWER_PLAY:
            files = Path(DATA_PATH).glob("*pp*")
        case Situation.PENALTY_KILL:
            files = Path(DATA_PATH).glob("*pk*")

    def files_gen():
        for f in files:
            with open(f, "rb") as f:
                yield pickle.load(f)

    return list(files_gen())


if __name__ == "__main__":
    main()<|MERGE_RESOLUTION|>--- conflicted
+++ resolved
@@ -180,7 +180,6 @@
     roster_info = pd.read_csv(game.roster_file, index_col=0)
     events = play_by_play_data[play_by_play_data["game_date"] == game.game_date]
 
-<<<<<<< HEAD
     # This is the team we are interested in.
     venue_team = game.home if venue == Venue.HOME else game.away
 
@@ -189,12 +188,6 @@
 
     # Filter for situations we want.
     events = events[events["situation_type"] == situation.value]
-=======
-    events = events[(events["event"] == "Play") | (events["event"] == "Shot")]
-
-    if situation is not None:
-        events = events[events["situation_type"] == situation.value]
->>>>>>> c7d2934c
 
     if pp is not None:
         # Find the unique* row in power_play_info corresponding to the current game and penalty_number in pp.
@@ -223,19 +216,6 @@
                 return None
 
         # NOTE: Wrote custom logic to determine plays that happen as part of a PP because the time calculation stuff from the Data_Clean.ipynb notebook did not seem to work correctly; maybe I just made a mistake though.
-<<<<<<< HEAD
-        if pp_df["start_period"] != pp_df["end_period"]:
-            # Take events that are either in the start_period and the clock is below the PP (clock is counting down)
-            events = events[
-                (
-                    (events["period"] == pp_df["start_period"])
-                    & (pp_df["start_game_clock_seconds"] >= events["clock_seconds"])
-                )
-                # or events in the end_period with the clock above the end time of the PP
-                | (
-                    (events["period"] == pp_df["end_period"])
-                    & (events["clock_seconds"] >= pp_df["end_game_clock_seconds"])
-=======
         if pp_info["start_period"] != pp_info["end_period"]:
             # Take events that are either in the start_period and the clock is below the PP (clock is counting down)
             events = events[
@@ -247,7 +227,6 @@
                 | (
                     (events["period"] == pp_info["end_period"])
                     & (events["clock_seconds"] >= pp_info["end_game_clock_seconds"])
->>>>>>> c7d2934c
                 )
             ]
 
@@ -255,26 +234,16 @@
             # Take events in the same period (start_period == end_period except for the one exception)
             # and PP-Start above current time and PP-END below current time
             events = events[
-<<<<<<< HEAD
-                (events["period"] == pp_df["start_period"])
-                & (pp_df["start_game_clock_seconds"] >= events["clock_seconds"])
-                & (events["clock_seconds"] >= pp_df["end_game_clock_seconds"])
-=======
                 (events["period"] == pp_info["start_period"])
                 & (pp_info["start_game_clock_seconds"] >= events["clock_seconds"])
                 & (events["clock_seconds"] >= pp_info["end_game_clock_seconds"])
->>>>>>> c7d2934c
             ]
 
     passes = events[(events["event"] == "Play") & (events["event_successful"] == "t")]
     passes = passes.join(roster_info, on="player_name").join(roster_info, on="player_name_2", rsuffix="_2")
     passes = passes.loc[:, ["team_name", "player_name", "position", "player_name_2", "position_2"]]
 
-<<<<<<< HEAD
     shots = events[events["event"] == "Shot"]
-=======
-    n_shots = events[events["event"] == "Shot"].shape[0]
->>>>>>> c7d2934c
 
     def create_graph(factor):
         # factor is either "position" or "player_name"
@@ -289,14 +258,11 @@
                 ),
                 axis=1,
             ),
-            n_shots=n_shots,
+            name=f"{game.game}_{venue.value}_{f'pp{pp.penalty_no}' if pp is not None else 'regular'}",
             game=game.game,
             venue=venue.value,
             pp_no=pp.penalty_no if pp is not None else None,
-            name=f"{game.game}_{venue.value}_{f'pp{pp.penalty_no}' if pp is not None else 'regular'}",
-            game=game,
-            pp=pp,
-            n_shots=len(shots),
+           n_shots=len(shots),
         )
         return graph
 
